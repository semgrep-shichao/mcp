--- conflicted
+++ resolved
@@ -119,7 +119,6 @@
 })
 ```
 
-<<<<<<< HEAD
 ## VS Code Integration
 
 For one-click installation, click one of the install buttons below:
@@ -192,8 +191,7 @@
 }
 ```
 
-=======
->>>>>>> 4ff6cd75
+
 ## Cursor Plugin
 
 1. Ensure your Semgrep MCP is [running in SSE mode](#sse-mode)
